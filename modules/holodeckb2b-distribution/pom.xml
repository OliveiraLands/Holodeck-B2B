--- conflicted
+++ resolved
@@ -22,11 +22,7 @@
     <parent>
         <groupId>org.holodeckb2b</groupId>
         <artifactId>holodeckb2b</artifactId>
-<<<<<<< HEAD
-        <version>next-201702-SNAPSHOT-9</version>
-=======
-        <version>3.1.0-SNAPSHOT-2</version>
->>>>>>> d6cbcc45
+        <version>next-201702-SNAPSHOT-10</version>
         <relativePath>../../pom.xml</relativePath>
     </parent>
 
