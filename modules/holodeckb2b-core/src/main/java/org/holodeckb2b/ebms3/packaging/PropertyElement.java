--- conflicted
+++ resolved
@@ -109,10 +109,6 @@
         final String type = propElement.getAttributeValue(new QName(LN_ATTR_TYPE));
 
         // Create and return the entity object
-<<<<<<< HEAD
         return new Property(name, value);
-=======
-        return new org.holodeckb2b.common.messagemodel.Property(name, value, type);
->>>>>>> 27e9323d
     }
 }