/*
 * Copyright (C) 2013 The Holodeck B2B Team, Sander Fieten
 *
 * This program is free software: you can redistribute it and/or modify
 * it under the terms of the GNU General Public License as published by
 * the Free Software Foundation, either version 3 of the License, or
 * (at your option) any later version.
 *
 * This program is distributed in the hope that it will be useful,
 * but WITHOUT ANY WARRANTY; without even the implied warranty of
 * MERCHANTABILITY or FITNESS FOR A PARTICULAR PURPOSE.  See the
 * GNU General Public License for more details.
 *
 * You should have received a copy of the GNU General Public License
 * along with this program.  If not, see <http://www.gnu.org/licenses/>.
 */

package org.holodeckb2b.ebms3.persistent.message;

import java.io.Serializable;
import java.util.ArrayList;
import java.util.Date;
import java.util.List;
import javax.persistence.CascadeType;
import javax.persistence.DiscriminatorColumn;
import javax.persistence.Entity;
import javax.persistence.FetchType;
import javax.persistence.GeneratedValue;
import javax.persistence.Id;
import javax.persistence.Inheritance;
import javax.persistence.InheritanceType;
import javax.persistence.NamedQueries;
import javax.persistence.NamedQuery;
import javax.persistence.OneToMany;
import javax.persistence.OrderBy;
import javax.persistence.Table;
import javax.persistence.Temporal;
import javax.persistence.TemporalType;
<<<<<<< HEAD
import org.holodeckb2b.ebms3.persistent.dao.MessageUnitDAO;
=======
import org.holodeckb2b.common.pmode.ILeg.Label;
>>>>>>> 3bc09e42
import org.holodeckb2b.ebms3.persistent.processing.ProcessingState;

/**
 * Is a persistency class representing an ebMS messaage unit that is processed 
 * by Holodeck B2B. 
 * 
 * @author Sander Fieten <sander at holodeck-b2b.org>
 */
@Entity
@Table(name = "MSG_UNIT")
@Inheritance(strategy = InheritanceType.JOINED)
@DiscriminatorColumn(name = "UM_TYPE")
@NamedQueries({
        @NamedQuery(name="MessageUnit.findWithMessageIdInDirection",
            query = "SELECT mu " +
                    "FROM MessageUnit mu " +
                    "WHERE mu.MESSAGE_ID = :msgId " +
                    "AND mu.DIRECTION = :direction"
            )}
)
public abstract class MessageUnit implements Serializable, org.holodeckb2b.common.messagemodel.IMessageUnit {

    /**
     * Indicates whether the message unit was sent (OUT) or received (IN) by Holodeck B2B
     */
    public enum Direction { IN, OUT }
    
    /*
     * Getters and setters
     */
    public long getOID() {
        return OID;
    }
    
    @Override
    public Date getTimestamp() {
        return MU_TIMESTAMP;
    }

    public void setTimestamp(Date timestamp) {
        MU_TIMESTAMP = timestamp;
    }

    @Override
    public String getMessageId() {
        return MESSAGE_ID;
    }
    
    public void setMessageId(String messageId) {
        MESSAGE_ID = messageId;
    }

    @Override
    public String getRefToMessageId() {
        return REF_TO_MSG_ID;
    }

    public void setRefToMessageId(String refToMsgId) {
        REF_TO_MSG_ID = refToMsgId;
    }
    
    /**
     * Add a processing state to the list of states this message unit has been in.
     * <p>Because the {@see ProcessingState} object includes the time since the state
     * was active it does not need to be the latest (=current) state. 
     * 
     * @param state 
     */
    public void addProcessingState(ProcessingState state) {
        if (states == null) 
            states = new ArrayList<ProcessingState>();
        
        states.add(state);
    }
    
    /**
     * Sets the current state of processing to the given state. 
     * <p>
     * This method will also set order of the new {@link ProcessingState} to ensure it will be the most recent state.
     * Note that this does require the message unit to be locked for updates. This is a responsibility for the 
     * {@link MessageUnitDAO}.
     * 
     * @param state The new {@link ProcessingState} for the message unit
     */
    public void setProcessingState(ProcessingState state) {
        if (states == null) 
            states = new ArrayList<ProcessingState>();
            
        if (states.isEmpty()) 
            state.setOrder(0);
        else 
            state.setOrder(states.get(0).getOrder() + 1);
            
        states.add(0, state);
    }
    
    public ProcessingState getCurrentProcessingState() {
        if( states == null || states.size() == 0)
            return null;
        else 
            return states.get(0);
    }
    
    public List<ProcessingState> getProcessingStates() {
            return states;
    }
    
    /**
     * Associate this message unit with the given P-Mode
     * 
     * @param pmodeId   The id of the P-Mode that contains the processing parameters 
     *                  for this message unit
     */
    public void setPMode(String pmodeId) {
        this.PMODE_ID = pmodeId;
    }
            
    /**
     * Gets the id of the P-Mode for this message unit.
     * <p>The P-Mode contains the parameters for processing the message unit.
     * 
     * @return The id of the P-Mode 
     */
    public String getPMode() {
        return PMODE_ID;
    }
    
    /**
     * Associate this message unit with a leg in the specified P-Mode
     * 
     * @param  label    The label of the leg that contains the processing parameters for handling this message unit
     */
    public void setLeg(Label label) {
        this.LEG_LABEL = label;
    }
    
    /**
     * Gets the label of the leg that configures the processing of this message unit
     * 
     * @return  The {@link Ileg} that contains the processing parameters for handling this message unit
     */
    public Label getLeg() {
        return this.LEG_LABEL;       
    }
    
    /**
     * Sets the direction the message unit flows.
     * 
     * @param direction     The direction of the message unit
     */
    public void setDirection(Direction direction) {
        DIRECTION = direction;
    }
    
    /**
     * Gets the direction the message unit flows.
     * 
     * @returns     The direction of the message unit
     */
    public Direction getDirection() {
        return DIRECTION;
    }
    
    
    
    
    /**
     * Default constructor creates an empty object
     */
    public MessageUnit() {}
    
    /**
     * Constructor to create a new persistent <code>IMessageUnit</code> object 
     * based on another IMessageUnit object.
     * 
     * @param src source object to copy from
     * @deprecated Dont use anymore 
     */
    @Deprecated
    public MessageUnit(org.holodeckb2b.common.messagemodel.IMessageUnit src) {
        MU_TIMESTAMP = src.getTimestamp();
        MESSAGE_ID = src.getMessageId();
        REF_TO_MSG_ID = src.getRefToMessageId();
        
        states = new ArrayList<ProcessingState>();
    }
    
    /*
     * Fields
     * 
     * NOTE: The JPA @Column annotation is not used so the attribute names are 
     * used as column names. Therefor the attribute names are in CAPITAL.
     */
    
    /*
     * Technical object id acting as the primary key
     */
    @Id
    @GeneratedValue
    private long    OID;
    
    private String  MESSAGE_ID;
    
    private String  REF_TO_MSG_ID;

    private String  PMODE_ID;

    private Label   LEG_LABEL;
    
    private Direction   DIRECTION;
    
    /*
     * Because timestamp is a reserved SQL-99 word it is prefixed
     */
    @Temporal(TemporalType.TIMESTAMP)
    private Date    MU_TIMESTAMP;
    
    @OneToMany(cascade = CascadeType.ALL, fetch = FetchType.EAGER)
    @OrderBy("PROC_STATE_NUM DESC")
    private List<ProcessingState>       states;
}<|MERGE_RESOLUTION|>--- conflicted
+++ resolved
@@ -36,11 +36,8 @@
 import javax.persistence.Table;
 import javax.persistence.Temporal;
 import javax.persistence.TemporalType;
-<<<<<<< HEAD
 import org.holodeckb2b.ebms3.persistent.dao.MessageUnitDAO;
-=======
 import org.holodeckb2b.common.pmode.ILeg.Label;
->>>>>>> 3bc09e42
 import org.holodeckb2b.ebms3.persistent.processing.ProcessingState;
 
 /**
@@ -204,9 +201,6 @@
         return DIRECTION;
     }
     
-    
-    
-    
     /**
      * Default constructor creates an empty object
      */
