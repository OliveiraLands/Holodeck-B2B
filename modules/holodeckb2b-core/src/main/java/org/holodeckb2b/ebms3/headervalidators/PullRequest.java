--- conflicted
+++ resolved
@@ -27,13 +27,8 @@
  * required to be in the Pull Request (see section 5.2.3.1 of the ebMS V3 Core Spec). If an error is detected an ebMS
  * <i>InvalidHeader</i> is created and reported back.
  * todo Rename to PullRequestValidator
-<<<<<<< HEAD
  * @author Sander Fieten (sander at chasquis-services.com)
- * @since  HB2B_NEXT_VERSION
-=======
- * @author Sander Fieten <sander at chasquis-services.com>
  * @since  2.2
->>>>>>> 8ff91b96
  */
 public class PullRequest {
 
