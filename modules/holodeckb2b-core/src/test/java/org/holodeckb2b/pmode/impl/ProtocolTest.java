/*
 * Copyright (C) 2015 The Holodeck B2B Team, Sander Fieten
 *
 * This program is free software: you can redistribute it and/or modify
 * it under the terms of the GNU General Public License as published by
 * the Free Software Foundation, either version 3 of the License, or
 * (at your option) any later version.
 *
 * This program is distributed in the hope that it will be useful,
 * but WITHOUT ANY WARRANTY; without even the implied warranty of
 * MERCHANTABILITY or FITNESS FOR A PARTICULAR PURPOSE.  See the
 * GNU General Public License for more details.
 *
 * You should have received a copy of the GNU General Public License
 * along with this program.  If not, see <http://www.gnu.org/licenses/>.
 */
package org.holodeckb2b.pmode.impl;

import java.io.File;
import static org.junit.Assert.assertEquals;
import static org.junit.Assert.assertFalse;
import static org.junit.Assert.assertNotNull;
import static org.junit.Assert.assertNull;
import static org.junit.Assert.assertTrue;
import org.junit.Test;
import org.simpleframework.xml.Serializer;
import org.simpleframework.xml.core.Persister;

/**
 *
 * @author Sander Fieten <sander at holodeck-b2b.org>
 */
public class ProtocolTest {
    
    public ProtocolTest() {
    }    
    
    private Protocol createFromFile(String fName) {
    
<<<<<<< HEAD
=======
    /**
     * Create an Protocol from file.
     * 
     * @param fName The filename for the Protocol
     * @return Protocol or NULL in case of an error
     */
    public Protocol createFromFile(String fName) {

>>>>>>> 47a6ec2a
        try {
            // retrieve the resource from the pmodetest directory.
            File f = new File(this.getClass().getClassLoader().getResource("pmodetest/prot/" + fName).getPath());
            
            Serializer  serializer = new Persister();
            return serializer.read(Protocol.class, f);
        }
        catch (Exception ex) {
            System.out.println("Exception '" + ex.getLocalizedMessage() + "'");
            return null;
        }
    }
    
    @Test
    public void testCompleteProtocol() {
        Protocol p = createFromFile("complete.xml");
        
        assertNotNull(p);
        
        assertEquals("http://www.oxygenxml.com/" ,p.getAddress());
        assertTrue(p.shouldAddActorOrRoleAttribute());
        assertEquals("1.1", p.getSOAPVersion());
        assertFalse(p.useChunking());
        assertFalse(p.useHTTPCompression());
    }

    @Test
    public void testAddressOnly() {
        Protocol p = createFromFile("addrOnly.xml");
        
        assertNotNull(p);
        
        assertEquals("http://www.oxygenxml.com/address" ,p.getAddress());
        
        assertFalse(p.shouldAddActorOrRoleAttribute());
        assertEquals("1.2", p.getSOAPVersion());
        assertTrue(p.useChunking());
        assertFalse(p.useHTTPCompression());
    }
    
    @Test
    public void testChunkingOnly() {
        Protocol p = createFromFile("chunkOnly.xml");
        
        assertNotNull(p);
        
        assertNull(p.getAddress());        
        assertFalse(p.shouldAddActorOrRoleAttribute());
        assertEquals("1.2", p.getSOAPVersion());
        assertFalse(p.useChunking());
        assertFalse(p.useHTTPCompression());    
    }
    
    @Test
    public void testSoapVersionOnly() {
        Protocol p = createFromFile("soapOnly.xml");
        
        assertNotNull(p);
        
        assertNull(p.getAddress());        
        assertFalse(p.shouldAddActorOrRoleAttribute());
        assertEquals("1.1", p.getSOAPVersion());
        assertTrue(p.useChunking());
        assertFalse(p.useHTTPCompression());    
    }
    
    @Test
    public void testHttpCompressionOnly() {
        Protocol p = createFromFile("httpCompressionOnly.xml");
        
        assertNotNull(p);
        
        assertNull(p.getAddress());        
        assertFalse(p.shouldAddActorOrRoleAttribute());
        assertEquals("1.2", p.getSOAPVersion());
        assertTrue(p.useChunking());
        assertTrue(p.useHTTPCompression());    
    }
    
    @Test
    public void testAddActorOnly() {
        Protocol p = createFromFile("multihopOnly.xml");
        
        // Because the multi-hop actor is only useful when sending there must also be an address
        assertNull(p);
    }
}<|MERGE_RESOLUTION|>--- conflicted
+++ resolved
@@ -37,8 +37,6 @@
     
     private Protocol createFromFile(String fName) {
     
-<<<<<<< HEAD
-=======
     /**
      * Create an Protocol from file.
      * 
@@ -47,7 +45,6 @@
      */
     public Protocol createFromFile(String fName) {
 
->>>>>>> 47a6ec2a
         try {
             // retrieve the resource from the pmodetest directory.
             File f = new File(this.getClass().getClassLoader().getResource("pmodetest/prot/" + fName).getPath());
