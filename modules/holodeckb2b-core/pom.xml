--- conflicted
+++ resolved
@@ -1,125 +1,3 @@
-<<<<<<< HEAD
-
-<project xmlns="http://maven.apache.org/POM/4.0.0" xmlns:xsi="http://www.w3.org/2001/XMLSchema-instance"
-  xsi:schemaLocation="http://maven.apache.org/POM/4.0.0 http://maven.apache.org/maven-v4_0_0.xsd">
-
-    <parent>
-        <groupId>org.holodeckb2b</groupId>
-        <artifactId>holodeckb2b</artifactId>
-        <version>2.1</version>
-        <relativePath>../../pom.xml</relativePath>
-    </parent>
-
-    <modelVersion>4.0.0</modelVersion>
-    <groupId>org.holodeckb2b</groupId>
-    <artifactId>holodeckb2b-core</artifactId>
-    <packaging>jar</packaging>
-    <name>Holodeck B2B - Core</name>
-  
-
-    <dependencies>
-        <dependency>
-            <groupId>${project.groupId}</groupId>
-            <artifactId>holodeckb2b-common</artifactId>
-        </dependency>
-        
-        <!-- Apache Axis2 kernel -->
-        <dependency>
-            <groupId>org.apache.axis2</groupId>
-            <artifactId>axis2-kernel</artifactId>
-        </dependency>
-        <dependency>
-            <groupId>org.apache.axis2</groupId>
-            <artifactId>axis2-transport-http</artifactId>
-        </dependency>
-        <dependency>
-            <groupId>org.apache.ws.commons.axiom</groupId>
-            <artifactId>axiom-api</artifactId>
-        </dependency>  
-        <dependency>
-            <groupId>org.apache.ws.commons.axiom</groupId>
-            <artifactId>axiom-impl</artifactId>
-        </dependency>
-        <dependency>
-            <groupId>org.apache.ws.commons.axiom</groupId>
-            <artifactId>axiom-dom</artifactId>
-            <scope>runtime</scope>
-        </dependency>   
-        <dependency>
-            <groupId>org.hibernate</groupId>
-            <artifactId>hibernate-core</artifactId>
-        </dependency> 
-        <dependency>
-            <groupId>org.hibernate</groupId>
-            <artifactId>hibernate-entitymanager</artifactId>
-        </dependency>
-        <dependency>
-            <groupId>org.jdom</groupId>
-            <artifactId>jdom</artifactId>
-        </dependency>
-        <dependency>
-            <groupId>org.simpleframework</groupId>
-            <artifactId>simple-xml</artifactId>
-        </dependency>
-        <dependency>
-            <groupId>commons-codec</groupId>
-            <artifactId>commons-codec</artifactId>
-        </dependency>
-        
-        <!-- WS-Security libs -->
-        <dependency>
-            <groupId>org.apache.wss4j</groupId>
-            <artifactId>wss4j-ws-security-common</artifactId>
-            <version>2.0.4</version>
-        </dependency>
-        <dependency>
-            <groupId>org.apache.wss4j</groupId>
-            <artifactId>wss4j-ws-security-dom</artifactId>
-            <version>2.0.4</version>
-            <!-- NOTE: Scope set to provided to allow for patched version, 
-                    see http://gitlab.chasquis-consulting.com/gitlabadmin/holodeck-b2b/issues/55
-            @todo: Remove when fixed version available
-            -->
-            <scope>provided</scope>
-        </dependency>
-        
-        <!-- WS-Addressing libs for multi-hop support -->
-        <dependency>
-            <groupId>org.apache.axis2</groupId>
-            <artifactId>addressing</artifactId>
-            <version>1.6.2</version>
-            <type>mar</type>
-            <scope>runtime</scope>
-        </dependency>
-                
-        <!-- JUnit for testing -->
-        <dependency>
-            <groupId>junit</groupId>
-            <artifactId>junit</artifactId>
-            <scope>test</scope>
-        </dependency>
-        <dependency>
-            <groupId>log4j</groupId>
-            <artifactId>log4j</artifactId>
-            <scope>test</scope>
-        </dependency>        
-        <dependency>
-            <groupId>commons-io</groupId>
-            <artifactId>commons-io</artifactId>
-            <version>2.2</version>
-            <scope>test</scope>
-        </dependency>
-        <dependency>
-            <groupId>org.apache.derby</groupId>
-            <artifactId>derby</artifactId>
-            <version>10.9.1.0</version>
-            <scope>test</scope>
-        </dependency>
-    </dependencies>
-
-  
-</project>
-=======
 <!--
 
     Copyright (C) 2014 The Holodeck B2B Team, Sander Fieten
@@ -248,5 +126,4 @@
     </dependencies>
 
   
-</project>
->>>>>>> 17f5aca0
+</project>