<!--

    Copyright (C) 2014 The Holodeck B2B Team, Sander Fieten

    This program is free software: you can redistribute it and/or modify
    it under the terms of the GNU General Public License as published by
    the Free Software Foundation, either version 3 of the License, or
    (at your option) any later version.

    This program is distributed in the hope that it will be useful,
    but WITHOUT ANY WARRANTY; without even the implied warranty of
    MERCHANTABILITY or FITNESS FOR A PARTICULAR PURPOSE.  See the
    GNU General Public License for more details.

    You should have received a copy of the GNU General Public License
    along with this program.  If not, see <http://www.gnu.org/licenses/>.

-->
<project xmlns="http://maven.apache.org/POM/4.0.0" xmlns:xsi="http://www.w3.org/2001/XMLSchema-instance"
  xsi:schemaLocation="http://maven.apache.org/POM/4.0.0 http://maven.apache.org/maven-v4_0_0.xsd">

    <parent>
        <groupId>org.holodeckb2b</groupId>
        <artifactId>holodeckb2b</artifactId>
<<<<<<< HEAD
        <version>next-SNAPSHOT-1</version>
=======
        <version>2.1.0</version>
>>>>>>> 34d86338
        <relativePath>../../pom.xml</relativePath>
    </parent>

    <modelVersion>4.0.0</modelVersion>
    <artifactId>holodeckb2b-core</artifactId>
    <packaging>jar</packaging>
    <name>Holodeck B2B - Core</name>


    <dependencies>
        <dependency>
            <groupId>${project.groupId}</groupId>
            <artifactId>holodeckb2b-common</artifactId>
        </dependency>
        <dependency>
            <groupId>${project.groupId}</groupId>
            <artifactId>holodeckb2b-interfaces</artifactId>
        </dependency>

        <!-- Apache Axis2 kernel -->
        <dependency>
            <groupId>org.apache.axis2</groupId>
            <artifactId>axis2-kernel</artifactId>
        </dependency>
        <dependency>
            <groupId>org.apache.axis2</groupId>
            <artifactId>axis2-transport-http</artifactId>
        </dependency>
        <dependency>
            <groupId>org.apache.ws.commons.axiom</groupId>
            <artifactId>axiom-api</artifactId>
        </dependency>
        <dependency>
            <groupId>org.apache.ws.commons.axiom</groupId>
            <artifactId>axiom-impl</artifactId>
        </dependency>
        <dependency>
            <groupId>org.apache.ws.commons.axiom</groupId>
            <artifactId>axiom-dom</artifactId>
            <scope>runtime</scope>
        </dependency>
        <!-- WS-Addressing libs for multi-hop support -->
        <dependency>
            <groupId>org.apache.axis2</groupId>
            <artifactId>addressing</artifactId>
            <version>${axis2-version}</version>
            <type>mar</type>
            <scope>runtime</scope>
        </dependency>


        <!-- Hibernate JPA libraries -->
        <dependency>
            <groupId>org.hibernate</groupId>
            <artifactId>hibernate-core</artifactId>
        </dependency>
        <dependency>
            <groupId>org.hibernate</groupId>
            <artifactId>hibernate-entitymanager</artifactId>
        </dependency>

        <!-- Simple XML framework for easy processing of XML documents -->
        <dependency>
            <groupId>org.simpleframework</groupId>
            <artifactId>simple-xml</artifactId>
        </dependency>

        <dependency>
            <groupId>commons-codec</groupId>
            <artifactId>commons-codec</artifactId>
        </dependency>

        <!-- WS-Security libs -->
        <dependency>
            <groupId>org.apache.wss4j</groupId>
            <artifactId>wss4j-ws-security-common</artifactId>
        </dependency>
        <dependency>
            <groupId>org.apache.wss4j</groupId>
            <artifactId>wss4j-ws-security-dom</artifactId>
            <!-- NOTE: Scope set to provided to allow for patched version,
                    see http://gitlab.chasquis-consulting.com/gitlabadmin/holodeck-b2b/issues/55
            @todo: Remove when fixed version available
            -->
            <scope>provided</scope>
        </dependency>
<<<<<<< HEAD
        
        <!-- Logging -->
        <dependency>
            <groupId>org.apache.logging.log4j</groupId>
            <artifactId>log4j-api</artifactId>
        </dependency>  
        
=======


>>>>>>> 34d86338
        <!-- JUnit for testing -->
        <dependency>
            <groupId>junit</groupId>
            <artifactId>junit</artifactId>
            <scope>test</scope>
<<<<<<< HEAD
        </dependency>      
=======
        </dependency>
        <dependency>
            <groupId>org.apache.logging.log4j</groupId>
            <artifactId>log4j-api</artifactId>
            <scope>test</scope>
        </dependency>
>>>>>>> 34d86338
        <dependency>
            <groupId>org.apache.logging.log4j</groupId>
            <artifactId>log4j-core</artifactId>
            <scope>test</scope>
        </dependency>
        <dependency>
            <groupId>commons-io</groupId>
            <artifactId>commons-io</artifactId>
            <scope>test</scope>
        </dependency>
        <dependency>
            <groupId>org.apache.derby</groupId>
            <artifactId>derby</artifactId>
            <scope>test</scope>
        </dependency>
    </dependencies>

    <build>
        <plugins>
            <plugin>
                  <groupId>org.codehaus.mojo</groupId>
                  <artifactId>build-helper-maven-plugin</artifactId>
            </plugin>
            <plugin>
                <groupId>org.codehaus.mojo</groupId>
                <artifactId>templating-maven-plugin</artifactId>
                <version>1.0.0</version>
                <executions>
                  <execution>
                    <id>filter-src</id>
                    <goals>
                      <goal>filter-sources</goal>
                    </goals>
                  </execution>
                </executions>
            </plugin>
        </plugins>
    </build>

</project><|MERGE_RESOLUTION|>--- conflicted
+++ resolved
@@ -22,11 +22,7 @@
     <parent>
         <groupId>org.holodeckb2b</groupId>
         <artifactId>holodeckb2b</artifactId>
-<<<<<<< HEAD
-        <version>next-SNAPSHOT-1</version>
-=======
-        <version>2.1.0</version>
->>>>>>> 34d86338
+        <version>next-SNAPSHOT-3</version>
         <relativePath>../../pom.xml</relativePath>
     </parent>
 
@@ -113,33 +109,19 @@
             -->
             <scope>provided</scope>
         </dependency>
-<<<<<<< HEAD
-        
+
         <!-- Logging -->
         <dependency>
             <groupId>org.apache.logging.log4j</groupId>
             <artifactId>log4j-api</artifactId>
-        </dependency>  
-        
-=======
+        </dependency>
 
-
->>>>>>> 34d86338
         <!-- JUnit for testing -->
         <dependency>
             <groupId>junit</groupId>
             <artifactId>junit</artifactId>
             <scope>test</scope>
-<<<<<<< HEAD
-        </dependency>      
-=======
         </dependency>
-        <dependency>
-            <groupId>org.apache.logging.log4j</groupId>
-            <artifactId>log4j-api</artifactId>
-            <scope>test</scope>
-        </dependency>
->>>>>>> 34d86338
         <dependency>
             <groupId>org.apache.logging.log4j</groupId>
             <artifactId>log4j-core</artifactId>
