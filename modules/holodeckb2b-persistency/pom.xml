<!--

    Copyright (C) 2014 The Holodeck B2B Team, Sander Fieten

    This program is free software: you can redistribute it and/or modify
    it under the terms of the GNU General Public License as published by
    the Free Software Foundation, either version 3 of the License, or
    (at your option) any later version.

    This program is distributed in the hope that it will be useful,
    but WITHOUT ANY WARRANTY; without even the implied warranty of
    MERCHANTABILITY or FITNESS FOR A PARTICULAR PURPOSE.  See the
    GNU General Public License for more details.

    You should have received a copy of the GNU General Public License
    along with this program.  If not, see <http://www.gnu.org/licenses/>.

-->
<project xmlns="http://maven.apache.org/POM/4.0.0" xmlns:xsi="http://www.w3.org/2001/XMLSchema-instance"
  xsi:schemaLocation="http://maven.apache.org/POM/4.0.0 http://maven.apache.org/maven-v4_0_0.xsd">

    <parent>
        <groupId>org.holodeckb2b</groupId>
        <artifactId>holodeckb2b</artifactId>
<<<<<<< HEAD
        <version>next-201702-SNAPSHOT-7</version>
=======
        <version>3.1.0-SNAPSHOT-1</version>
>>>>>>> 46ddc171
        <relativePath>../../pom.xml</relativePath>
    </parent>
    <modelVersion>4.0.0</modelVersion>

    <artifactId>holodeckb2b-persistency</artifactId>
    <packaging>jar</packaging>
    <name>Holodeck B2B - Default Persistency Provider</name>
    <inceptionYear>2017</inceptionYear>
    <description>
        This module contains the default Holodeck B2B persistency provider. It uses the Hibernate implementation
        of the JPA framework to manage the persistency of the message meta-data. The actual storage is done in an
        internal Derby database.
    </description>

    <properties>
        <hibernate.version>5.0.9.Final</hibernate.version>
    </properties>

    <dependencies>
        <!-- The other Holodeck B2B libraries -->
        <dependency>
            <groupId>${project.groupId}</groupId>
            <artifactId>holodeckb2b-interfaces</artifactId>
        </dependency>
        <dependency>
            <groupId>${project.groupId}</groupId>
            <artifactId>holodeckb2b-common</artifactId>
        </dependency>

        <!--===============================================================
            Hibernate JPA framework is used to manage configuration and
            message meta data in database. Actual storage is in Derby DB
        =============================================================== -->
        <dependency>
            <groupId>org.hibernate</groupId>
            <artifactId>hibernate-core</artifactId>
            <version>${hibernate.version}</version>
        </dependency>
        <dependency>
            <groupId>org.hibernate</groupId>
            <artifactId>hibernate-entitymanager</artifactId>
            <version>${hibernate.version}</version>
        </dependency>
        <dependency>
            <groupId>org.apache.derby</groupId>
            <artifactId>derby</artifactId>
            <version>10.12.1.1</version>
        </dependency>

        <!-- Dependencies for testing -->
        <dependency>
            <groupId>junit</groupId>
            <artifactId>junit</artifactId>
            <scope>test</scope>
        </dependency>
        <dependency>
            <groupId>org.apache.logging.log4j</groupId>
            <artifactId>log4j-core</artifactId>
            <scope>test</scope>
        </dependency>
        <dependency>
            <groupId>commons-io</groupId>
            <artifactId>commons-io</artifactId>
            <scope>test</scope>
        </dependency>
    </dependencies>
</project><|MERGE_RESOLUTION|>--- conflicted
+++ resolved
@@ -22,11 +22,7 @@
     <parent>
         <groupId>org.holodeckb2b</groupId>
         <artifactId>holodeckb2b</artifactId>
-<<<<<<< HEAD
-        <version>next-201702-SNAPSHOT-7</version>
-=======
-        <version>3.1.0-SNAPSHOT-1</version>
->>>>>>> 46ddc171
+        <version>next-201702-SNAPSHOT-8</version>
         <relativePath>../../pom.xml</relativePath>
     </parent>
     <modelVersion>4.0.0</modelVersion>
