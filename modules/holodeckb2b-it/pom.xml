--- conflicted
+++ resolved
@@ -21,11 +21,7 @@
     <parent>
         <artifactId>holodeckb2b</artifactId>
         <groupId>org.holodeckb2b</groupId>
-<<<<<<< HEAD
-        <version>next-201702-SNAPSHOT-7</version>
-=======
-        <version>3.1.0-SNAPSHOT-1</version>
->>>>>>> 46ddc171
+        <version>next-201702-SNAPSHOT-8</version>
         <relativePath>../../pom.xml</relativePath>
     </parent>
 
