--- conflicted
+++ resolved
@@ -53,16 +53,9 @@
     private static Tika    mimeTypeDetector;
     
     /** 
-<<<<<<< HEAD
      * Transform a {@see Date} object to a {@see String} formatted according to the specification of the 
      * <code>dateTime</code> datatype of XML schema. The time will be expressed as UTC.<br>
      * See <a href="http://www.w3.org/TR/xmlschema-2/#dateTime">section 3.2.7 of the XML Specification</a> for details.
-=======
-     * Transform a {@link Date} object to a {@link String} formatted according to
-     * the specification of the <code>dateTime</code> datatype of XML schema.<br>
-     * See <a href="http://www.w3.org/TR/xmlschema-2/#dateTime">section 3.2.7 of the XML
-     * Specification</a> for details.
->>>>>>> 47a6ec2a
      * 
      * @param   date  The date as Date object to convert to String.
      * @return  The date as an <code>xs:dateTime</code> formatted String 
