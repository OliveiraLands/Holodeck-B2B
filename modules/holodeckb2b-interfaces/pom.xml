<!--

    Copyright (C) 2014 The Holodeck B2B Team, Sander Fieten

    This program is free software: you can redistribute it and/or modify
    it under the terms of the GNU Lesser General Public License as published by
    the Free Software Foundation, either version 3 of the License, or
    (at your option) any later version.

    This program is distributed in the hope that it will be useful,
    but WITHOUT ANY WARRANTY; without even the implied warranty of
    MERCHANTABILITY or FITNESS FOR A PARTICULAR PURPOSE.  See the
    GNU Lesser General Public License for more details.

    You should have received a copy of the GNU Lesser General Public License
    along with this program.  If not, see <http://www.gnu.org/licenses/>.

-->
<project xmlns="http://maven.apache.org/POM/4.0.0" xmlns:xsi="http://www.w3.org/2001/XMLSchema-instance" xsi:schemaLocation="http://maven.apache.org/POM/4.0.0 http://maven.apache.org/xsd/maven-4.0.0.xsd">
    <modelVersion>4.0.0</modelVersion>
    <parent>
        <groupId>org.holodeckb2b</groupId>
        <artifactId>holodeckb2b</artifactId>
<<<<<<< HEAD
        <version>next-SNAPSHOT-1</version>
=======
        <version>2.1.0</version>
>>>>>>> 34d86338
        <relativePath>../../pom.xml</relativePath>
    </parent>
    <artifactId>holodeckb2b-interfaces</artifactId>
    <packaging>jar</packaging>
    <properties>
        <project.build.sourceEncoding>UTF-8</project.build.sourceEncoding>
        <netbeans.hint.license>lgpl30</netbeans.hint.license>
    </properties>
    <name>Holodeck B2B - Interfaces</name>
    <description>
        This module contains all the interfaces that are needed to build custom extension to add functionality to the
        standard Holodeck B2B implementation.
        NOTE: The license used for this module differs from the other modules that are part of the main Holodeck B2B
        project as this module is licensed under the Lesser GPL v3 license. The reason for the different licensing is
        to make clear that you develop closed source custom extension for Holodeck B2B as long as you only use the
        interfaces as provided in this module.
    </description>
    <organization><name>The Holodeck B2B Team</name><url>http://www.holodeck-b2b.org/team</url></organization>
    <licenses>
        <license>
            <name>GNU Lesser General Public License v3</name>
            <url>http://www.gnu.org/licenses/lgpl-3.0.html</url>
        </license>
    </licenses>
    <dependencies>
        <dependency>
            <groupId>org.apache.axis2</groupId>
            <artifactId>axis2-kernel</artifactId>
            <type>jar</type>
        </dependency>
    </dependencies>
</project><|MERGE_RESOLUTION|>--- conflicted
+++ resolved
@@ -21,11 +21,7 @@
     <parent>
         <groupId>org.holodeckb2b</groupId>
         <artifactId>holodeckb2b</artifactId>
-<<<<<<< HEAD
-        <version>next-SNAPSHOT-1</version>
-=======
-        <version>2.1.0</version>
->>>>>>> 34d86338
+        <version>next-SNAPSHOT-3</version>
         <relativePath>../../pom.xml</relativePath>
     </parent>
     <artifactId>holodeckb2b-interfaces</artifactId>
