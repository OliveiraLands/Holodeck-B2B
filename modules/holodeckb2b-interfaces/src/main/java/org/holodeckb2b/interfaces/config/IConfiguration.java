--- conflicted
+++ resolved
@@ -22,11 +22,7 @@
  * Defines the interface to access the Holodeck B2B <i>public</i> configuration. This public configuration contains
  * settings that may be used by extensions.
  *
-<<<<<<< HEAD
- * @author Sander Fieten (sander at chasquis-services.com)
-=======
- * @author Sander Fieten (sander at holodeck-b2b.org)
->>>>>>> b6885d42
+ * @author Sander Fieten <sander at holodeck-b2b.org>
  */
 public interface IConfiguration {
 
