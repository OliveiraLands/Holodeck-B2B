--- conflicted
+++ resolved
@@ -1,12 +1,7 @@
 #Holodeck B2B
 Holodeck B2B is a standalone B2B messaging solution that implements the OASIS specifications for ebMS3 and the AS4 profile. Java based, it will run on most platforms. 
 
-<<<<<<< HEAD
-Holodeck B2B is a standalone B2B messaging solution that implements the OASIS specifications for ebMS3 and the AS4 profile.
-As it is Java based it will run on most platforms. Java 7 is required to run Holodeck B2B itself, extensions however may need Java 8. It is designed with extensibility in mind providing an interface layer and lots of documentation inside the code.
-=======
 It is designed with extensibility in mind providing an interface layer, which you can find in the interface module, and lots of documentation inside the code. 
->>>>>>> 0f9f14ed
 
 __________________
 For more information on using Holodeck B2B visit the website at http://holodeck-b2b.org  
