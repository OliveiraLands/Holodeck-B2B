--- conflicted
+++ resolved
@@ -1,207 +1,3 @@
-<<<<<<< HEAD
-<project xmlns="http://maven.apache.org/POM/4.0.0" xmlns:xsi="http://www.w3.org/2001/XMLSchema-instance"
-         xsi:schemaLocation="http://maven.apache.org/POM/4.0.0 http://maven.apache.org/maven-v4_0_0.xsd">
-
-    <modelVersion>4.0.0</modelVersion>
-    <groupId>org.holodeckb2b</groupId>
-    <artifactId>holodeckb2b</artifactId>
-    <packaging>pom</packaging>
-    <version>2.1</version>
-    <name>Holodeck B2B</name>
-    <url>http://www.holodeck-b2b.org/</url>
-    <description>
-        A standard open source implementation of the AS4 profile of ebMS V3.
-    </description>
-    <organization>
-        <name>The Holodeck B2B Team</name>
-        <url>http://www.holodeck-b2b.org/team</url>        
-    </organization>
-        
-    <properties>
-        <axis2-version>1.6.2</axis2-version>
-        <netbeans.hint.license>gpl30</netbeans.hint.license>
-    </properties>
-    
-    <modules>
-        <module>modules/holodeckb2b-common</module>
-        <module>modules/holodeckb2b-core</module>
-        <module>modules/holodeckb2b-distribution</module>
-    </modules>
-
-    <licenses>
-        <license>
-            <name>GNU General Public License v3</name>
-            <url>http://www.gnu.org/licenses/gpl-3.0.html</url>
-        </license>
-    </licenses>
-    
-    
-    <dependencyManagement>
-        <dependencies>
-            <!--=============================================================== 
-                First the modules of Holodeck itself 
-            =============================================================== -->
-            <dependency>
-                <groupId>org.holodeckb2b</groupId>
-                <artifactId>holodeckb2b-common</artifactId>
-                <version>${project.version}</version>
-            </dependency>
-            <dependency>
-                <groupId>org.holodeckb2b</groupId>
-                <artifactId>holodeckb2b-core</artifactId>
-                <version>${project.version}</version>
-            </dependency>
-            <dependency>
-                <groupId>org.holodeckb2b</groupId>
-                <artifactId>holodeckb2b-distribution</artifactId>
-                <version>${project.version}</version>
-            </dependency>
-
-            
-            <!--=============================================================== 
-                Holodeck is build on Axis2, so include all relevant Axis2 
-                modules 
-            =============================================================== -->
-            <dependency>
-                <groupId>org.apache.axis2</groupId>
-                <artifactId>axis2-kernel</artifactId>
-                <version>${axis2-version}</version>
-            </dependency>
-            <dependency>
-                <groupId>org.apache.axis2</groupId>
-                <artifactId>axis2-saaj</artifactId>
-                <version>${axis2-version}</version>
-            </dependency>
-            <dependency>
-                <groupId>org.apache.axis2</groupId>
-                <artifactId>axis2-transport-http</artifactId>
-                <version>${axis2-version}</version>
-            </dependency>
-            <dependency>
-                <groupId>org.apache.ws.commons.axiom</groupId>
-                <artifactId>axiom-api</artifactId>
-                <version>1.2.14</version>
-            </dependency>
-            <dependency>
-                <groupId>org.apache.ws.commons.axiom</groupId>
-                <artifactId>axiom-impl</artifactId>
-                <version>1.2.14</version>
-            </dependency>   
-            <dependency>
-                <groupId>org.apache.ws.commons.axiom</groupId>
-                <artifactId>axiom-dom</artifactId>
-                <version>1.2.14</version>
-            </dependency>
-            <!--=============================================================== 
-                Hibernate is used to store configuration and message meta data
-                in database
-            =============================================================== --> 
-            <dependency>
-                <groupId>org.hibernate</groupId>
-                <artifactId>hibernate-core</artifactId>
-                <version>4.1.7.Final</version>
-            </dependency>
-            <dependency>
-                <groupId>org.hibernate</groupId>
-                <artifactId>hibernate-entitymanager</artifactId>
-                <version>4.1.7.Final</version>
-                <scope>runtime</scope>
-            </dependency>
-            
-            
-             <!--=============================================================== 
-                XML Processing libraries
-            =============================================================== --> 
-            <dependency>
-                <groupId>org.jdom</groupId>
-                <artifactId>jdom</artifactId>
-                <version>1.1.3</version>
-            </dependency>
-            <dependency>
-                <groupId>org.simpleframework</groupId>
-                <artifactId>simple-xml</artifactId>
-                <version>2.7.1</version>
-            </dependency>
-            <dependency>
-                <groupId>xerces</groupId>
-                <artifactId>xercesImpl</artifactId>
-                <version>2.10.0</version>
-                <scope>runtime</scope>
-            </dependency>
-            <dependency>
-                <groupId>xml-apis</groupId>
-                <artifactId>xml-apis</artifactId>
-                <version>1.4.01</version>
-                <scope>runtime</scope>
-            </dependency>
-            
-             <!--=============================================================== 
-                Apache Tika is used in Common project to determine MIME Type
-            =============================================================== --> 
-            <dependency>
-                <groupId>org.apache.tika</groupId>
-                <artifactId>tika-core</artifactId>
-                <version>1.4</version>
-            </dependency>
-
-            <dependency>
-                <groupId>commons-codec</groupId>
-                <artifactId>commons-codec</artifactId>
-                <version>1.9</version>
-            </dependency>
-            <!--=============================================================== 
-                Test dependencies
-            =============================================================== -->
-            <dependency>
-                <groupId>junit</groupId>
-                <artifactId>junit</artifactId>
-                <version>4.11</version>
-                <scope>test</scope>
-            </dependency>
-            <dependency>
-                <groupId>log4j</groupId>
-                <artifactId>log4j</artifactId>
-                <version>1.2.17</version>
-                <scope>test</scope>
-            </dependency>
-            
-        </dependencies>
-    </dependencyManagement>
-
-    <build>
-        <plugins>
-            <plugin>
-                <groupId>org.apache.maven.plugins</groupId>
-                <artifactId>maven-javadoc-plugin</artifactId>
-                <version>2.9</version>
-                <configuration>
-                    <!-- all javadoc of common and core together, so use aggregate -->
-                    <aggregate>true</aggregate>
-                </configuration>
-                <executions>
-                    <execution>
-                        <id>aggregate</id>
-                        <goals>
-                            <goal>aggregate</goal>
-                        </goals>
-                        <phase>site</phase>
-                    </execution>
-                </executions>
-            </plugin>
-            <plugin>
-                <groupId>org.apache.maven.plugins</groupId>
-                <artifactId>maven-compiler-plugin</artifactId>
-                <version>3.1</version>
-                <configuration>
-                    <source>1.7</source>
-                    <target>1.7</target>
-                </configuration>
-            </plugin>
-        </plugins>
-    </build>
-
-</project>
-=======
 <!--
 
     Copyright (C) 2014 The Holodeck B2B Team, Sander Fieten
@@ -432,5 +228,4 @@
         </plugins>
     </build>
 
-</project>
->>>>>>> 17f5aca0
+</project>