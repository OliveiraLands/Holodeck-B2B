--- conflicted
+++ resolved
@@ -23,11 +23,7 @@
     <groupId>org.holodeckb2b</groupId>
     <artifactId>holodeckb2b</artifactId>
     <packaging>pom</packaging>
-<<<<<<< HEAD
     <version>next-201702-SNAPSHOT-2</version>
-=======
-    <version>3.0.2-SNAPSHOT-2</version>
->>>>>>> 27e9323d
     <name>Holodeck B2B</name>
     <url>http://www.holodeck-b2b.org/</url>
     <inceptionYear>2015</inceptionYear>
