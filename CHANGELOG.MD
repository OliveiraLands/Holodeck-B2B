# Change Log
All notable changes to this project will be documented in this file.
This project adheres to [Semantic Versioning](http://semver.org/).

## Unreleased
### Added
* Option to apply _strict_ validation of ebMS header meta-data. By default Holodeck B2B only validates
  that it is able to process the message. When applying _strict_ validation mode it will check that the header
  meta-data conforms to all requirements as stated in the ebMS Specifications.
  The use of the _strict_ validation mode can be configured both globally on Holodeck B2B instance level
  (`IConfiguation.useStrictHeaderValidation()`) or on a per P-Mode basis (`IPMode.useStrictHeaderValidation()`).
* It is now possible to perform custom validations of _User Message_ message units before delivery to
  the _Consumer_. Depending on the configuration validation problems may result in rejection of the message
  unit and return an ebMS _Error Signal_ to the sender of the message. The configuration of the custom validation
  is done in the _User Message flow_ of the P-Mode, see
  `org.holodeckb2b.interfaces.pmode.IUserMessageFlow.getCustomValidationConfiguration()`
* Interfaces for separation of Core functionality and processing of the WS-Security headers in a message by
  introducing the _Holodeck B2B Security Provider_ concept
* A default _security provider_ implementation. Similar to the older versions based on the WSS4J libraries
  but now using seperate keystores for encryption and signature verification certificates.

### Changed
* Refactored the validation of the ebMS header meta-data validation classes and handler
* Renamed method `org.holodeckb2b.interfaces.pmode.validation.IPModeValidator.isPModeValid()` to
  `org.holodeckb2b.interfaces.pmode.validation.IPModeValidator.validatePMode()`
* The ebMS Error returned to the sender in case the signature of a _User Message_ does not include all
  payloads of the message has been changed from _ValueInconsistent_ to _PolicyNonCompliance_.
* Moved classes in `org.holodeckb2b.interfaces.pmode.security` to `org.holodeckb2b.interfaces.pmode`
* Refactored package structure of event interfaces: interfaces related to processing of events moved to
  `org.holodeckb2b.interfaces.events.processing` and event definitions in `org.holodeckb2b.interfaces.events`,
  `org.holodeckb2b.interfaces.events.security` and `org.holodeckb2b.interfaces.events.receptionawareness`

### Deprecated
* The configuration parameter (`IConfiguation.allowSignalBundling()`) which was used to indicate that it was allowed to
  bundle multiple Signal message units of the same type in one message. This goes beyond the ebMS V3 Core and AS4
  Specifications and this options will therefore be removed.
* The configuration parameter (`IConfiguation.useStrictErrorRefCheck()`) to apply a strict validation on the
  references in the Error signal is replaced by the generic strict header validation mode.
* The configuration parameters (as defined in `IConfiguration`) related to the keystores used in WS-Security processing.
  By enabling _compatability mode_ in the new default security provider the functionality of the old version is still
  supported.

### Removed

### Fixed

### Security

## Unreleased (3.0.x)
### Added
* Support for the _type_ attribute of both _Message_ and _Part Properties_. See
  also [issue #2](https://issues.oasis-open.org/browse/EBXMLMSG-2) in the OASIS ebMS TC's issue tracker
* Added the default temp directory to the distribution
* Support for continuously running workers.

### Changed
* Packaged the Holodeck B2B msh service as Axis2 aar file
* Included the Holodeck B2B module meta-data in the Core jar file

### Fixed
* Reverted back to version 2.0.4 of Apache Santuario library to fix unknown method issue in case
  an exception occurs in the XML security processing
<<<<<<< HEAD
=======
* StringIndexOutOfBoundsException when eb:Timestamp does not contain 'Z' indicator [#78](https://github.com/holodeck-b2b/Holodeck-B2B/issues/78)
* Issue in Receipt processing when the referenced message was not completely loaded from storage
  but previous processing states need to be evaluated
>>>>>>> 46ddc171

## 3.0.1
###### 2017-07-07
### Changed
* Refactored database configuration in default persistency module
* Removed database related code from other modules

### Fixed
* Confusing log message in SubmitFromFile worker when MMD file can not be renamed [#69](https://github.com/holodeck-b2b/Holodeck-B2B/issues/69)
* Body payload(s) not encrypted when message also contains other payloads [#70](https://github.com/holodeck-b2b/Holodeck-B2B/issues/70)

## 3.0.0
###### 2017-04-18
### Added
* P-Mode validation feature which separates the validation of P-Modes from both their internal and external storage
* The direction and processing states of a message unit are now available through the interfaces
* Unit tests to improve test coverage
* Integration tests. These tests set up two Holodeck B2B instances and execute both a push and a pull exchange to check
  that everything works on run time
* A default implementation of the message model interface (in Common module)
* Interfaces for separation of Core functionality and storage of message unit meta-data
* Default _persistency provider_ implementation

### Changed
* Refactored the validation of received message units into separate validation classes and handler
* Refactored Core module to use new persistency interfaces
* Moved XML message meta-data implementation and ProductId classes to Common module
* It is now possible to not only configure whether _Error Signals_ should be logged but also if all signals
  should be logged or only the ones that contain an Error with severity _failure_ (see `log4j2.xml` for more info)

### Removed
* Exceptions `org.holodeckb2b.common.exceptions.DatabaseException` and `org.holodeckb2b.common.exceptions.DuplicateMessageIdError`
  which were bound to the specific persistency implementation of previous versions

### Fixed
* ebMS errors are only logged when log level is ERROR [#35](https://github.com/holodeck-b2b/Holodeck-B2B/issues/35)
* Exceptions in processing of WSS header not handled correctly [#36](https://github.com/holodeck-b2b/Holodeck-B2B/issues/36)
* NPE in CreateSOAPEnvelopeHandler when sending async Error with unknown P-Mode [#45](https://github.com/holodeck-b2b/Holodeck-B2B/issues/45)
* NPE in purge operation when payload location is not available [#46](https://github.com/holodeck-b2b/Holodeck-B2B/issues/46)
* P-Mode finding does not take into account MPC defined in PullRequesFlow [#47](https://github.com/holodeck-b2b/Holodeck-B2B/issues/47)
* NPE in P-Mode finding process when only declaring SecurityConfiguration for a TradingPartner [#48](https://github.com/holodeck-b2b/Holodeck-B2B/issues/48)
* Server starts with error message if Holodeck B2B directory name includes space [#54](https://github.com/holodeck-b2b/Holodeck-B2B/issues/54)
* Unable to start on Windows when using very long base path [#64](https://github.com/holodeck-b2b/Holodeck-B2B/issues/64)
* Resolved build issues in unit tests on Windows platform

## 2.1.0
###### 2016-10-18
### Added
* Support for the AS4 Multi-hop feature as specified in [section 4 of the AS4 OASIS Standard](http://docs.oasis-open.org/ebxml-msg/ebms/v3.0/profiles/AS4-profile/v1.0/os/AS4-profile-v1.0-os.html#__RefHeading__21622_149522555).
* Event framework to enable additional notification to external components about events that occur during message
processing. See `org.holodeckb2b.interface.events` for the new interfaces.
* Default implementation of message purging. This default implementation will remove all meta-data (including payload
  data for User Messages) after a configurable number of days has passed since the last change to the message unit's
  processing state.
* Events for creation of a Receipt (see `org.holodeckb2b.interfaces.events.types.IReceiptCreatedEvent`), creation of
 a signature for a User Message (see `org.holodeckb2b.interfaces.events.types.ISignatureCreatedEvent`) and for the
 removal of an "expired" User Message (see `org.holodeckb2b.interfaces.events.types.IMessageUnitPurgedEvent`).
* A _trust store_ to hold the certificates of trusted Certificate Authorities that are used to validate the certificates
used for signing a message. This _trust store_ should be used for certificates not directly related to a trading partner.
* Possibility to configure the _Pull Worker Pool_ from outside the Holodeck B2B Core through the new
  `HolodeckB2BCoreInterface.setPullWorkerPoolConfiguration` method.
* When a received Error signal does not reference a sent message unit a _ValueInconsistent_ error is generated. Note that
  this can be caused by either an invalid or missing reference in the Error signal.

### Changed
* The addition of the event framework resulted in changes to the Holodeck B2B Core and P-Modes interfaces to get access
    to the _event processor_ and enable configuration of _event handlers_.
* The XML P-Mode implementation was changed to add the event handler configuration, see the new version of the schema in
    **pmode.xsd**.
* Pull Requests are now also _submitted_ to the Core. This required a change in the `IMessageSubmitter` interface that
    now also accepts `IPullRequest` objects for submission. Together with the new ability to configure the
    _pull worker pool_ it allows extensions to set-up a custom mechanism for triggering the pulling.
* Received ebMS Error signals are now logged to the special error log `org.holodeckb2b.msgproc.errors.received` regardless
   whether they can be processed completely or need to be notified to the _Producer_ application.
* Messages without attachments are now sent as single part messages, i.e. not using the SOAP with Attachments feature.

### Removed
* The bundling of Signal Messages is disabled because it can cause problems in multi-hop exchanges and it is also not
widely interop tested. Disabling the bundling is done by removing the handlers that add the signals to the message
from the processing flow in the configuration of the Holodeck B2B module. Bundling will be enabled again in a future
version.

### Fixed
* PathWatcher does not honour system home directory [#19](https://github.com/holodeck-b2b/Holodeck-B2B/issues/19). Thanks @[phax](https://github.com/phax).
* Problem with renaming mmd file to result extension if a file with the same name already exists.
* Payload with MIME type "application/gzip" is not decompressed [#24](https://github.com/holodeck-b2b/Holodeck-B2B/issues/24).
* Rejected submission when multiple PartyIds were specified in both submission and P-Mode.

### Thank you
[Philip Helger](https://github.com/phax) for various general code improvements.

## 2.0.2
###### 2016-05-17
### Added
* Include derived _refToMessageId_ in Error signal when notifying business application about the error [#12](https://github.com/holodeck-b2b/Holodeck-B2B/issues/12).

### Fixed
* PartyId can not be set on submission when security is used [#13](https://github.com/holodeck-b2b/Holodeck-B2B/issues/13)
* Long error descriptions can not be stored in the database [#14](https://github.com/holodeck-b2b/Holodeck-B2B/issues/14)


## 2.0.1
###### 2016-04-18
### Added
* Identification of Holodeck B2B in _User-Agent_ and _Server_ HTTP headers

### Fixed
* Database doesn't save long meta data strings [#8](https://github.com/holodeck-b2b/Holodeck-B2B/issues/8)
* NPE when using PullRequestFlow without security configuration [#9](https://github.com/holodeck-b2b/Holodeck-B2B/issues/9)
* IOException possible on parallel submission to Holodeck B2B Core [#10](https://github.com/holodeck-b2b/Holodeck-B2B/issues/10)<|MERGE_RESOLUTION|>--- conflicted
+++ resolved
@@ -46,7 +46,7 @@
 
 ### Security
 
-## Unreleased (3.0.x)
+## Unreleased (3.1.x)
 ### Added
 * Support for the _type_ attribute of both _Message_ and _Part Properties_. See
   also [issue #2](https://issues.oasis-open.org/browse/EBXMLMSG-2) in the OASIS ebMS TC's issue tracker
@@ -60,12 +60,9 @@
 ### Fixed
 * Reverted back to version 2.0.4 of Apache Santuario library to fix unknown method issue in case
   an exception occurs in the XML security processing
-<<<<<<< HEAD
-=======
 * StringIndexOutOfBoundsException when eb:Timestamp does not contain 'Z' indicator [#78](https://github.com/holodeck-b2b/Holodeck-B2B/issues/78)
 * Issue in Receipt processing when the referenced message was not completely loaded from storage
   but previous processing states need to be evaluated
->>>>>>> 46ddc171
 
 ## 3.0.1
 ###### 2017-07-07
@@ -78,7 +75,7 @@
 * Body payload(s) not encrypted when message also contains other payloads [#70](https://github.com/holodeck-b2b/Holodeck-B2B/issues/70)
 
 ## 3.0.0
-###### 2017-04-18
+###### 2017-06-13
 ### Added
 * P-Mode validation feature which separates the validation of P-Modes from both their internal and external storage
 * The direction and processing states of a message unit are now available through the interfaces
