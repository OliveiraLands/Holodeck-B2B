# Change Log
All notable changes to this project will be documented in this file.
This project adheres to [Semantic Versioning](http://semver.org/).

## Unreleased
### Added
<<<<<<< HEAD
* Option to apply _strict_ validation of ebMS header meta-data. By default Holodeck B2B only validates
that it is able to process the message. When applying _strict_ validation mode it will check that the header
meta-data conforms to all requirements as stated in the ebMS Specifications.
The use of the _strict_ validation mode can be configured both globally on Holodeck B2B instance level
(`IConfiguation.useStrictHeaderValidation()`) or on a per P-Mode basis (`IPMode.useStrictHeaderValidation()`).
* It is now possible to perform custom validations of _User Message_ message units before delivery to
the _Consumer_. Depending on the configuration validation problems may result in rejection of the message
unit and return an ebMS _Error Signal_ to the sender of the message. The configuration of the custom validation
is done in the _User Message flow_ of the P-Mode, see
`org.holodeckb2b.interfaces.pmode.IUserMessageFlow.getCustomValidationConfiguration()`
*

### Changed
* Refactored the validation of the ebMS header meta-data validation classes and handler
* The ebMS Error returned to the sender in case the signature of a _User Message_ does not include all
payloads of the message has been changed from _ValueInconsistent_ to _PolicyNonCompliance_.

### Deprecated
* The configuration parameter (`IConfiguation.useStrictErrorRefCheck()`) to apply a strict validation on the
 references in the Error signal is replaced by the generic strict header validation mode.
*

### Removed

### Fixed

### Security
=======
* Support for the _type_ attribute of both _Message_ and _Part Properties_. See
  also [issue #2](https://issues.oasis-open.org/browse/EBXMLMSG-2) in the OASIS ebMS TC's issue tracker
* Added the default temp directory to the distribution

### Changed
* Packaged the Holodeck B2B msh service as Axis2 aar file
* Included the Holodeck B2B module meta-data in the Core jar file

### Fixed
* Reverted back to version 2.0.4 of Apache Santuario library to fix unknown method issue in case
  an exception occurs in the XML security processing  
>>>>>>> 1df462ed

## 3.0.1
###### 2017-07-07
### Changed
* Refactored database configuration in default persistency module
* Removed database related code from other modules

### Fixed
* Confusing log message in SubmitFromFile worker when MMD file can not be renamed [#69](https://github.com/holodeck-b2b/Holodeck-B2B/issues/69)
* Body payload(s) not encrypted when message also contains other payloads [#70](https://github.com/holodeck-b2b/Holodeck-B2B/issues/70)

## 3.0.0
###### 2017-04-18
### Added
* P-Mode validation feature which separates the validation of P-Modes from both their internal and external storage
* The direction and processing states of a message unit are now available through the interfaces
* Unit tests to improve test coverage
* Integration tests. These tests set up two Holodeck B2B instances and execute both a push and a pull exchange to check
  that everything works on run time
* A default implementation of the message model interface (in Common module)
* Interfaces for separation of Core functionality and storage of message unit meta-data
* Default _persistency provider_ implementation

### Changed
* Refactored the validation of received message units into separate validation classes and handler
* Refactored Core module to use new persistency interfaces
* Moved XML message meta-data implementation and ProductId classes to Common module
* It is now possible to not only configure whether _Error Signals_ should be logged but also if all signals
  should be logged or only the ones that contain an Error with severity _failure_ (see `log4j2.xml` for more info)

### Removed
* Exceptions `org.holodeckb2b.common.exceptions.DatabaseException` and `org.holodeckb2b.common.exceptions.DuplicateMessageIdError`
  which were bound to the specific persistency implementation of previous versions

### Fixed
* ebMS errors are only logged when log level is ERROR [#35](https://github.com/holodeck-b2b/Holodeck-B2B/issues/35)
* Exceptions in processing of WSS header not handled correctly [#36](https://github.com/holodeck-b2b/Holodeck-B2B/issues/36)
* NPE in CreateSOAPEnvelopeHandler when sending async Error with unknown P-Mode [#45](https://github.com/holodeck-b2b/Holodeck-B2B/issues/45)
* NPE in purge operation when payload location is not available [#46](https://github.com/holodeck-b2b/Holodeck-B2B/issues/46)
* P-Mode finding does not take into account MPC defined in PullRequesFlow [#47](https://github.com/holodeck-b2b/Holodeck-B2B/issues/47)
* NPE in P-Mode finding process when only declaring SecurityConfiguration for a TradingPartner [#48](https://github.com/holodeck-b2b/Holodeck-B2B/issues/48)
* Server starts with error message if Holodeck B2B directory name includes space [#54](https://github.com/holodeck-b2b/Holodeck-B2B/issues/54)
* Unable to start on Windows when using very long base path [#64](https://github.com/holodeck-b2b/Holodeck-B2B/issues/64)
* Resolved build issues in unit tests on Windows platform

## 2.1.0
###### 2016-10-18
### Added
* Support for the AS4 Multi-hop feature as specified in [section 4 of the AS4 OASIS Standard](http://docs.oasis-open.org/ebxml-msg/ebms/v3.0/profiles/AS4-profile/v1.0/os/AS4-profile-v1.0-os.html#__RefHeading__21622_149522555).
* Event framework to enable additional notification to external components about events that occur during message
processing. See `org.holodeckb2b.interface.events` for the new interfaces.
* Default implementation of message purging. This default implementation will remove all meta-data (including payload
  data for User Messages) after a configurable number of days has passed since the last change to the message unit's
  processing state.
* Events for creation of a Receipt (see `org.holodeckb2b.interfaces.events.types.IReceiptCreatedEvent`), creation of
 a signature for a User Message (see `org.holodeckb2b.interfaces.events.types.ISignatureCreatedEvent`) and for the
 removal of an "expired" User Message (see `org.holodeckb2b.interfaces.events.types.IMessageUnitPurgedEvent`).
* A _trust store_ to hold the certificates of trusted Certificate Authorities that are used to validate the certificates
used for signing a message. This _trust store_ should be used for certificates not directly related to a trading partner.
* Possibility to configure the _Pull Worker Pool_ from outside the Holodeck B2B Core through the new
  `HolodeckB2BCoreInterface.setPullWorkerPoolConfiguration` method.
* When a received Error signal does not reference a sent message unit a _ValueInconsistent_ error is generated. Note that
  this can be caused by either an invalid or missing reference in the Error signal.

### Changed
* The addition of the event framework resulted in changes to the Holodeck B2B Core and P-Modes interfaces to get access
    to the _event processor_ and enable configuration of _event handlers_.
* The XML P-Mode implementation was changed to add the event handler configuration, see the new version of the schema in
    **pmode.xsd**.
* Pull Requests are now also _submitted_ to the Core. This required a change in the `IMessageSubmitter` interface that
    now also accepts `IPullRequest` objects for submission. Together with the new ability to configure the
    _pull worker pool_ it allows extensions to set-up a custom mechanism for triggering the pulling.
* Received ebMS Error signals are now logged to the special error log `org.holodeckb2b.msgproc.errors.received` regardless
   whether they can be processed completely or need to be notified to the _Producer_ application.
* Messages without attachments are now sent as single part messages, i.e. not using the SOAP with Attachments feature.

### Removed
* The bundling of Signal Messages is disabled because it can cause problems in multi-hop exchanges and it is also not
widely interop tested. Disabling the bundling is done by removing the handlers that add the signals to the message
from the processing flow in the configuration of the Holodeck B2B module. Bundling will be enabled again in a future
version.

### Fixed
* PathWatcher does not honour system home directory [#19](https://github.com/holodeck-b2b/Holodeck-B2B/issues/19). Thanks @[phax](https://github.com/phax).
* Problem with renaming mmd file to result extension if a file with the same name already exists.
* Payload with MIME type "application/gzip" is not decompressed [#24](https://github.com/holodeck-b2b/Holodeck-B2B/issues/24).
* Rejected submission when multiple PartyIds were specified in both submission and P-Mode.

### Thank you
[Philip Helger](https://github.com/phax) for various general code improvements.

## 2.0.2
###### 2016-05-17
### Added
* Include derived _refToMessageId_ in Error signal when notifying business application about the error [#12](https://github.com/holodeck-b2b/Holodeck-B2B/issues/12).

### Fixed
* PartyId can not be set on submission when security is used [#13](https://github.com/holodeck-b2b/Holodeck-B2B/issues/13)
* Long error descriptions can not be stored in the database [#14](https://github.com/holodeck-b2b/Holodeck-B2B/issues/14)


## 2.0.1
###### 2016-04-18
### Added
* Identification of Holodeck B2B in _User-Agent_ and _Server_ HTTP headers

### Fixed
* Database doesn't save long meta data strings [#8](https://github.com/holodeck-b2b/Holodeck-B2B/issues/8)
* NPE when using PullRequestFlow without security configuration [#9](https://github.com/holodeck-b2b/Holodeck-B2B/issues/9)
* IOException possible on parallel submission to Holodeck B2B Core [#10](https://github.com/holodeck-b2b/Holodeck-B2B/issues/10)<|MERGE_RESOLUTION|>--- conflicted
+++ resolved
@@ -4,7 +4,6 @@
 
 ## Unreleased
 ### Added
-<<<<<<< HEAD
 * Option to apply _strict_ validation of ebMS header meta-data. By default Holodeck B2B only validates
 that it is able to process the message. When applying _strict_ validation mode it will check that the header
 meta-data conforms to all requirements as stated in the ebMS Specifications.
@@ -32,7 +31,9 @@
 ### Fixed
 
 ### Security
-=======
+
+## Unreleased (3.0.x)
+### Added
 * Support for the _type_ attribute of both _Message_ and _Part Properties_. See
   also [issue #2](https://issues.oasis-open.org/browse/EBXMLMSG-2) in the OASIS ebMS TC's issue tracker
 * Added the default temp directory to the distribution
@@ -44,7 +45,6 @@
 ### Fixed
 * Reverted back to version 2.0.4 of Apache Santuario library to fix unknown method issue in case
   an exception occurs in the XML security processing  
->>>>>>> 1df462ed
 
 ## 3.0.1
 ###### 2017-07-07
